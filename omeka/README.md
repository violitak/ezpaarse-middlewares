--- conflicted
+++ resolved
@@ -1,10 +1,5 @@
 # omeka
 
-<<<<<<< HEAD
-Experimental middleware that fetches metadata from the api omeka# omeka
-
-=======
->>>>>>> 21a98b88
 Experimental middleware that fetches metadata from the api omeka
 ## Headers
 
